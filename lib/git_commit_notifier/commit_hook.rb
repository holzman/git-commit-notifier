# -*- coding: utf-8; mode: ruby; tab-width: 2; indent-tabs-mode: nil; c-basic-offset: 2 -*- vim:fenc=utf-8:filetype=ruby:et:sw=2:ts=2:sts=2

require 'yaml'
require 'cgi'
require 'net/smtp'
require 'digest/sha1'

module GitCommitNotifier
  # Represents Git commit hook handler.
  class CommitHook

    class << self
      # Configuration that read from YAML file.
      # @return [Hash] Configuration.
      attr_reader :config

      # Prints error message to $stderr.
      # @param [String] message Message to be printed to $stderr.
      # @return [NilClass] nil
      def show_error(message)
        $stderr.puts "************** GIT NOTIFIER PROBLEM *******************"
        $stderr.puts "\n"
        $stderr.puts message
        $stderr.puts "\n"
        $stderr.puts "************** GIT NOTIFIER PROBLEM *******************"
        nil
      end

      # Prints informational message to $stdout.
      # @param [String] message Message to be printed to $stdout.
      # @return [NilClass] nil
      def info(message)
        $stdout.puts message
        $stdout.flush
        nil
      end

      # Gets logger.
      def logger
        @logger ||= Logger.new(config)
      end

      def email?(email)
        !!(email =~ /@/)
      end

      def add_committer_to_recipient(recipient, committer_email)
        if email?(committer_email) 
          "#{recipient},#{committer_email}"
        else
          recipient
        end
      end

      # Gets list of branches from {config} to include into notifications.
      # @note All branches will be notified about if returned list is nil; otherwise only specified branches will be notifified about.
      # @return [Array(String), NilClass] Array of branches to include into notifications or nil.
      def include_branches
        include_branches = config["include_branches"]
        unless include_branches.nil?
          if include_branches.kind_of?(String) && include_branches =~ /\,/
            include_branches = include_branches.split(/\s*\,\s*/)
          end
          include_branches = Array(include_branches)
        end
        include_branches
      end

      # Is merge commit?
      # @param [Hash] commit_info Information about commit.
      def merge_commit?(commit_info)
        ! commit_info[:commit_info][:merge].nil?
      end

      # Gets message subject.
      # @param [Hash] commit_info Commit info.
      # @param [String] template Subject template.
      # @param [Hash] subject_map Map of subject substitutions.
      # @return [String] Message subject.
      def get_subject(commit_info, template, subject_map)
        template.gsub(/\$\{(\w+)\}/) do |m|
          res = subject_map[$1.intern]
          if res.kind_of?(Proc)
            res = res.call(commit_info)
          end
          res
        end
      end

      # Runs comit hook handler using specified arguments.
      # @param [String] config_name Path to the application configuration file in YAML format.
      # @param [String] rev1 First specified revision.
      # @param [String] rev2 Second specified revision.
      # @param [String] ref_name Git reference (usually in "refs/heads/branch" format).
      # @return [NilClass] nil
      # @see config
      def run(config_name, rev1, rev2, ref_name)

        # Load the configuration
        if File.exists?(config_name) 
          @config = YAML::load_file(config_name) 
        else
          GitCommitNotifier::CommitHook.info("Unable to find configuration file: #{config_name}")
          @config = {}
        end

        project_path = Git.git_dir
        repo_name = Git.repo_name
        prefix = config["emailprefix"] || repo_name

        branch_name = if ref_name =~ /^refs\/heads\/(.+)$/
          $1
        else
          ref_name.split("/").last
        end
        slash_branch_name = "/#{branch_name}"
        slash_branch_name = "" if !config["show_master_branch_name"] && slash_branch_name == '/master'

        # Identify email recipients
<<<<<<< HEAD
        if config["prefer_git_config_mailinglist"]
          recipient = Git.mailing_list_address || config["mailinglist"] 
        else
          recipient = config["mailinglist"] || Git.mailing_list_address
        end
=======
        recipient = config["#{branch_name}_mailinglist"] || config["mailinglist"] || Git.mailing_list_address
>>>>>>> d4393c68

        # If no recipients specified, bail out gracefully. This is not an error, and might be intentional
        if recipient.nil? || recipient.length == 0
          info("bypassing commit notification; no recipients specified (consider setting git config hooks.mailinglist)")
          return
        end

        # Debug information
        logger.debug('----')
        logger.debug("cwd: #{Dir.pwd}")
        logger.debug("Git Directory: #{project_path}")
        logger.debug("prefix: #{prefix}")
        logger.debug("repo_name: #{repo_name}")
        logger.debug("branch: #{branch_name}")
        logger.debug("slash_branch: #{slash_branch_name}")
        logger.debug("ref_name: #{ref_name}")
        logger.debug("rev1: #{rev1}")
        logger.debug("rev2: #{rev2}")
        logger.debug("included branches: #{include_branches.join(', ')}") unless include_branches.nil?

        unless include_branches.nil? || include_branches.include?(branch_name)
          info("Supressing mail for branch #{branch_name}...")
          return nil
        end

        # Replacements for subject template
        #     prefix
        #     repo_name
        #     branch_name
        #     slash_branch_name
        #     commit_id (hash)
        #     short_commit_id (first few unique digits of the hash)
        #     description ('git describe' tag)
        #     short_message
        #     commit_number
        #     commit_count
        #     commit_count_phrase (1 commit, 2 commits, etc)
        #     commit_count_phrase2 (2 commits:, 3 commits:, etc, or "" if just one)
        subject_words = {
          :prefix => prefix,
          :repo_name => repo_name,
          :branch_name => branch_name,
          :slash_branch_name => slash_branch_name,
          :commit_id => nil,
          :short_commit_id => lambda { |commit_info| Git.short_commit_id(commit_info[:commit]) },
          :description => lambda { |commit_info| Git.describe(commit_info[:commit]) },
          :message => nil,
          :commit_number => nil,
          :commit_count => nil,
          :commit_count_phrase => nil,
          :commit_count_phrase2 => nil
        }

        info("Sending mail...")

        diff2html = DiffToHtml.new(config)
        if config["group_email_by_push"]
          diff2html.diff_between_revisions(rev1, rev2, prefix, ref_name)
          diffresult = diff2html.result
          diff2html.clear_result

          text, html = [], []
          result = diffresult.first
          return if result.nil? || !result[:commit_info]

          diffresult.each_with_index do |result, i|
            text << result[:text_content]
            html << result[:html_content]
          end

          # Form the subject from template
          revised_subject_words = subject_words.merge({
            :commit_id => result[:commit_info][:commit],
            :message => result[:commit_info][:message],
            :commit_number => 1,
            :commit_count => diffresult.size,
            :commit_count_phrase => diffresult.size == 1 ? "1 commit" : "#{diffresult.size} commits",
            :commit_count_phrase2 => diffresult.size == 1 ? "" : "#{diffresult.size} commits: "
          })
          subject_template = config['subject'] || "[${prefix}${slash_branch_name}] ${commit_count_phrase2}${message}"
          subject = get_subject(result[:commit_info], subject_template, revised_subject_words)

          emailer = Emailer.new(config,
            :project_path => project_path,
            :recipient => config["send_mail_to_committer"] ? add_committer_to_recipient(recipient, result[:commit_info][:email]) : recipient,
            :from_address => config["from"] || result[:commit_info][:email],
            :from_alias => result[:commit_info][:author],
            :reply_to_address => config["reply_to_author"] ? result[:commit_info][:email] : config["from"] || result[:commit_info][:email],
            :subject => subject,
            :date => result[:commit_info][:date],
            :text_message => text.join("------------------------------------------\n\n"),
            :html_message => html.join("<hr /><br />"),
            :old_rev => rev1,
            :new_rev => rev2,
            :ref_name => ref_name,
            :repo_name => repo_name
          )
          emailer.send

          # WEBHOOK patch
          unless config['webhook'].nil?
            webhook = Webhook.new(config,
              :committer => result[:commit_info][:author],
              :email => result[:commit_info][:email],
              :message => result[:commit_info][:message],
              :subject => subject,
              :changed => Git.split_status(rev1,rev2),
              :old_rev => rev1,
              :new_rev => rev2,
              :ref_name => ref_name,
              :repo_name => repo_name
            )
            webhook.send
          end
        else
          commit_number = 1
          diff2html.diff_between_revisions(rev1, rev2, prefix, ref_name) do |count, result|
            # Form the subject from template
            revised_subject_words = subject_words.merge({
              :commit_id => result[:commit_info][:commit],
              :message => result[:commit_info][:message],
              :commit_number => commit_number,
              :commit_count => count,
              :commit_count_phrase => count == 1 ? "1 commit" : "#{count} commits",
              :commit_count_phrase2 => count == 1 ? "" : "#{count} commits: "
            })
            subject_template = config['subject'] || "[${prefix}${slash_branch_name}][${commit_number}/${commit_count}] ${message}"
            subject = get_subject(result[:commit_info], subject_template, revised_subject_words)

            emailer = Emailer.new(config,
              :project_path => project_path,
              :recipient => config["send_mail_to_committer"] ? add_committer_to_recipient(recipient, result[:commit_info][:email]) : recipient,
              :from_address => config["from"] || result[:commit_info][:email],
              :from_alias => result[:commit_info][:author],
              :reply_to_address => config["reply_to_author"] ? result[:commit_info][:email] : config["from"] || result[:commit_info][:email],
              :subject => subject,
              :date => result[:commit_info][:date],
              :text_message => result[:text_content],
              :html_message => result[:html_content],
              :old_rev => rev1,
              :new_rev => rev2,
              :ref_name => ref_name,
              :repo_name => repo_name
            )
            emailer.send

            # WEBHOOK patch
            unless config['webhook'].nil?
              webhook = Webhook.new(config,
                :committer => result[:commit_info][:author],
                :email => result[:commit_info][:email],
                :message => result[:commit_info][:message],
                :subject => subject,
                :changed => Git.split_status(rev1,rev2),
                :old_rev => rev1,
                :new_rev => rev2,
                :ref_name => ref_name,
                :repo_name => repo_name
              )
              webhook.send
            end

            commit_number += 1
          end
        end
        nil
      end
    end
  end
end<|MERGE_RESOLUTION|>--- conflicted
+++ resolved
@@ -117,15 +117,14 @@
         slash_branch_name = "" if !config["show_master_branch_name"] && slash_branch_name == '/master'
 
         # Identify email recipients
-<<<<<<< HEAD
-        if config["prefer_git_config_mailinglist"]
-          recipient = Git.mailing_list_address || config["mailinglist"] 
-        else
-          recipient = config["mailinglist"] || Git.mailing_list_address
-        end
-=======
-        recipient = config["#{branch_name}_mailinglist"] || config["mailinglist"] || Git.mailing_list_address
->>>>>>> d4393c68
+        recipient = nil
+        recipient = Git.mailing_list_address  if config["prefer_git_config_mailinglist"]
+        if config["mailinglist"].kind_of?(Hash)
+          recipient ||= config["mailinglist"][branch_name] || config["mailinglist"]["default"]
+        else
+          recipient ||= config["mailinglist"]
+        end
+        recipient ||= Git.mailing_list_address  unless config["prefer_git_config_mailinglist"]
 
         # If no recipients specified, bail out gracefully. This is not an error, and might be intentional
         if recipient.nil? || recipient.length == 0
