# The recipient for the commit:
mailinglist: developers@example.com 

# set to true if you want to ignore empty merge messages
ignore_merge: false 

# Optional parameter for the subject-line of the mail 
# emailprefix: GIT

# Limit lines per diff
# lines_per_diff: 300

# Limit lines per diff
# lines_per_diff: 300

# select the delivery method: smtp or sendmail 
delivery_method: sendmail 

# Optionally group email by push: don't send an email for each commit when true.
# group_email_by_push: false

# settings for the smtp server
smtp_server:
  address: localhost
  port: 25
  domain: localhost
  user_name: user@localhost
  password: password
  authentication: plain
  enable_tls: false

# settings for sendmail
sendmail_options:
  location: /usr/sbin/sendmail
  arguments: -i -t

<<<<<<< HEAD
# commit message URL map
message_map:
#  '\brefs\s*\#(\d+)': 'http://example.com/redmine/issues/show/\1'

# Uncomment and update links if you want to create links in your commit text
message_integration:
#  mediawiki: http://example.com/wiki # will rework [[text]] to MediaWiki pages
#  redmine: http://redmine.example.com # will rework refs #123 to Redmine issues
#  bugzilla: http://bz.example.com # will rework BUG 123 to Bugzilla bugs
=======
# Decorate files and commit ids with link to a webview. Possible values: none, gitweb, gitorious or trac
link_files: none 
>>>>>>> 871cb807

# If link_files is set to "gitweb", you need to configure the path to your gitweb
# instance and the project name.
gitweb:
  path: http://developerserver/path_to_gitweb
  project: test.git

# If link_files is set to "gitorious", you need to configure the path to your gitorious
# instance, the project name and the repository name.
gitorious:
  path: http://example.com/path_to_gitorious
  project: backend
  repository: sql-scripts

# If link_files is set to "trac", you need to configure the path to your trac
# instance
trac:
  path: http://example.com/changeset

# commit message URL map
message_map:
#  '\brefs\s*\#(\d+)': 'http://example.com/redmine/issues/show/\1'

# Uncomment if you want to create links in your commit text
message_integration:
#  mediawiki: http://example.com/wiki # will rework [[text]] to MediaWiki pages
#  redmine: http://redmine.example.com # will rework refs #123 to Redmine issues
#  bugzilla: http://bz.example.com # will rework BUG 123 to Bugzilla bugs<|MERGE_RESOLUTION|>--- conflicted
+++ resolved
@@ -34,20 +34,8 @@
   location: /usr/sbin/sendmail
   arguments: -i -t
 
-<<<<<<< HEAD
-# commit message URL map
-message_map:
-#  '\brefs\s*\#(\d+)': 'http://example.com/redmine/issues/show/\1'
-
-# Uncomment and update links if you want to create links in your commit text
-message_integration:
-#  mediawiki: http://example.com/wiki # will rework [[text]] to MediaWiki pages
-#  redmine: http://redmine.example.com # will rework refs #123 to Redmine issues
-#  bugzilla: http://bz.example.com # will rework BUG 123 to Bugzilla bugs
-=======
 # Decorate files and commit ids with link to a webview. Possible values: none, gitweb, gitorious or trac
 link_files: none 
->>>>>>> 871cb807
 
 # If link_files is set to "gitweb", you need to configure the path to your gitweb
 # instance and the project name.
